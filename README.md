![React Query Header](https://github.com/tannerlinsley/react-query/raw/master/media/header.png)

<img src='https://github.com/tannerlinsley/react-query/raw/master/media/logo.png' width='300'/>

Hooks for fetching, caching and updating asynchronous data in React

<!-- <a href="https://travis-ci.org/tannerlinsley/react-query" target="\_parent">
  <img alt="" src="https://travis-ci.org/tannerlinsley/react-query.svg?branch=master" />
</a> -->
<a href="https://twitter.com/intent/tweet?button_hashtag=TanStack" target="\_parent">
  <img alt="#TanStack" src="https://img.shields.io/twitter/url?color=%2308a0e9&label=%23TanStack&style=social&url=https%3A%2F%2Ftwitter.com%2Fintent%2Ftweet%3Fbutton_hashtag%3DTanStack">
</a>
<a href="https://npmjs.com/package/react-query" target="\_parent">
  <img alt="" src="https://img.shields.io/npm/dm/react-query.svg" />
</a>
<a href="https://bundlephobia.com/result?p=react-query@latest" target="\_parent">
  <img alt="" src="https://badgen.net/bundlephobia/minzip/react-query@latest" />
</a>
<a href="https://spectrum.chat/react-query">
  <img alt="Join the community on Spectrum" src="https://withspectrum.github.io/badge/badge.svg" />
</a>
<a href="https://github.com/tannerlinsley/react-query" target="\_parent">
  <img alt="" src="https://img.shields.io/github/stars/tannerlinsley/react-query.svg?style=social&label=Star" />
</a>
<a href="https://twitter.com/tannerlinsley" target="\_parent">
  <img alt="" src="https://img.shields.io/twitter/follow/tannerlinsley.svg?style=social&label=Follow" />
</a>

Enjoy this library? Try them all! [React Table](https://github.com/tannerlinsley/react-table), [React Form](https://github.com/tannerlinsley/react-form), [React Charts](https://github.com/tannerlinsley/react-charts)

## Quick Features

- Transport, protocol & backend agnostic data fetching
- Auto Caching + Refetching (stale-while-revalidate, Window Refocus, Polling/Realtime)
- Parallel + Dependent Queries
- Mutations + Automatic Query Refetching
- Multi-layer Cache + Garbage Collection
- Load-More Pagination + Scroll Recovery
- Request Cancellation
- [React Suspense](https://reactjs.org/docs/concurrent-mode-suspense.html) Support
- <a href="https://bundlephobia.com/result?p=react-query@latest" target="\_parent">
    <img alt="" src="https://badgen.net/bundlephobia/minzip/react-query@latest" />
  </a>

<details>
<summary>Core Issues and Solution</summary>

## The Challenge

Tools for managing async data and client stores/caches are plentiful these days, but most of these tools:

- Duplicate unnecessary network operations
- Force normalized or object/id-based caching strategies on your data
- Do not automatically manage stale-ness or caching
- Do not offer robust API's around mutation events, invalidation or query management
- Are built for highly-opinionated systems like Redux, GraphQL, [insert proprietary tools] etc.

## The Solution

React Query exports a set of hooks that attempt to address these issues. Out of the box, React Query:

- Flexibly dedupes simultaneous requests to assets
- Automatically caches data
- Automatically invalidates stale cache data
- Optimistically updates stale requests in the background
- Automatically manages garbage collection
- Supports automatic retries and exponential or custom back-off delays
- Provides both declarative and imperative API's for:
  - Mutations and automatic query syncing
  - Query Refetching
  - Atomic and Optimistic query manipulation

</details>

<details>
<summary>Inspiration & Hat-Tipping</summary>
<br />
A big thanks to both [Draqula](https://github.com/vadimdemedes/draqula) for inspiring a lot of React Query's original API and documentation and also [Zeit's SWR](https://github.com/zeit/swr) and its creators for inspiring even further customizations and examples. You all rock!

</details>

## Examples

- [Basic](./examples/basic)
- [Custom Hooks](./examples/custom-hooks)
- [Auto Refetching / Polling / Realtime](./examples/auto-refetching)
- [Window Refocus Refetching](./examples/focus-refetching)
- [Optimistic Updates](./examples/optimistic-updates)
- [Load-More Pagination](./examples/load-more-pagination)
- [Suspense CodeSandbox](https://codesandbox.io/s/github/tannerlinsley/react-query/tree/master/examples/suspense)
- [Playground CodeSandbox](https://codesandbox.io/s/github/tannerlinsley/react-query/tree/master/examples/sandbox)

## Sponsors

This library is being built and maintained by me, @tannerlinsley and I am always in need of more support to keep projects like this afloat. If you would like to get premium support, add your logo or name on this README, or simply just contribute to my open source Sponsorship goal, [visit my Github Sponsors page!](https://github.com/sponsors/tannerlinsley/)

<table>
  <tbody>
    <tr>
      <td align="center" valign="middle">
        <a href="https://github.com/sponsors/tannerlinsley" target="_blank">
          <img width='150' src="https://raw.githubusercontent.com/tannerlinsley/files/master/images/patreon/diamond.png">
        </a>
      </td>
      <td align="center" valign="middle">
        <a href="https://github.com/sponsors/tannerlinsley" target="_blank">
          Become a Sponsor!
        </a>
      </td>
    </tr>
  </tbody>
</table>

<table>
  <tbody>
    <tr>
      <td align="center" valign="middle">
        <a href="https://github.com/sponsors/tannerlinsley/" target="_blank">
          <img width='150' src="https://raw.githubusercontent.com/tannerlinsley/files/master/images/patreon/platinum.png">
        </a>
      </td>
      <td align="center" valign="middle">
       <a href="https://github.com/sponsors/tannerlinsley" target="_blank">
          Become a Sponsor!
        </a>
      </td>
    </tr>
  </tbody>
</table>

<table>
  <tbody>
    <tr>
      <td align="center" valign="middle">
        <a href="https://github.com/sponsors/tannerlinsley/" target="_blank">
          <img width='150' src="https://raw.githubusercontent.com/tannerlinsley/files/master/images/patreon/gold.png">
        </a>
      </td>
      <td align="center" valign="middle">
        <a href="https://github.com/sponsors/tannerlinsley" target="_blank">
          Become a Sponsor!
        </a>
      </td>
    </tr>
  </tbody>
</table>

<table>
  <tbody>
    <tr>
      <td align="center" valign="middle">
        <a href="https://github.com/sponsors/tannerlinsley/" target="_blank">
          <img width='150' src="https://raw.githubusercontent.com/tannerlinsley/files/master/images/patreon/silver.png">
        </a>
      </td>
      <td align="center" valign="middle">
        <a href="https://github.com/sponsors/tannerlinsley" target="_blank">
          Become a Sponsor!
        </a>
      </td>
    </tr>
  </tbody>
</table>

<table>
  <tbody>
    <tr>
      <td valign="top">
        <a href="https://github.com/sponsors/tannerlinsley/">
          <img width='150' src="https://raw.githubusercontent.com/tannerlinsley/files/master/images/patreon/supporters.png" />
        </a>
      </td>
      <td>
        <ul>
          <li><a href="https://github.com/bgazzera">@bgazzera<a></li>
        </ul>
      </td>
      <td>
        <a href="https://github.com/sponsors/tannerlinsley" target="_blank">
          Become a Supporter!
        </a>
      </td>
    </tr>
  </tbody>
</table>

<table>
  <tbody>
    <tr>
      <td valign="top">
        <a href="https://github.com/sponsors/tannerlinsley/">
          <img width='150' src="https://raw.githubusercontent.com/tannerlinsley/files/master/images/patreon/fans.png" />
        </a>
      </td>
      <!-- <td>
        <ul>
        <li></li>
        </ul>
      </td> -->
      <td>
        <a href="https://github.com/sponsors/tannerlinsley" target="_blank">
          Become a Fan!
        </a>
      </td>
    </tr>
  </tbody>
</table>

# Documentation

- [Installation](#installation)
- [Queries](#queries)
  - [Query Keys](#query-keys)
  - [Query Variables](#query-variables)
  - [Dependent Queries](#dependent-queries)
  - [Caching & Invalidation](#caching--invalidation)
  - [Load-More & Infinite-Scroll Pagination](#load-more--infinite-scroll-pagination)
  - [Scroll Restoration](#scroll-restoration)
  - [Manual Querying](#manual-querying)
  - [Retries](#retries)
  - [Retry Delay](#retry-delay)
  - [Prefetching](#prefetching)
  - [SSR & Initial Data](#ssr--initial-data)
  - [Suspense Mode](#suspense-mode)
  - [Fetch-on-render vs Fetch-as-you-render](#fetch-on-render-vs-fetch-as-you-render)
  - [Cancelling Query Requests](#cancelling-query-requests)
- [Mutations](#mutations)
  - [Basic Mutations](#basic-mutations)
  - [Mutation Variables](#mutation-variables)
  - [Invalidate and Refetch Queries from Mutations](#invalidate-and-refetch-queries-from-mutations)
  - [Query Updates from Mutations](#query-updates-from-mutations)
- [Manually or Optimistically Setting Query Data](#manually-or-optimistically-setting-query-data)
- [Displaying Background Fetching Loading States](#displaying-background-fetching-loading-states)
- [Displaying Global Background Fetching Loading State](#displaying-global-background-fetching-loading-state)
- [Window-Focus Refetching](#window-focus-refetching)
- [Custom Query Key Serializers (Experimental)](#custom-query-key-serializers-experimental)
- [API](#api)
  - [`useQuery`](#usequery)
  - [`useMutation`](#usemutation)
  - [`setQueryData`](#setquerydata)
  - [`refetchQuery`](#refetchquery)
  - [`prefetchQuery`](#prefetchQuery)
  - [`refetchAllQueries`](#refetchallqueries)
  - [`useIsFetching`](#useisfetching)
  - [`clearQueryCache`](#clearquerycache)
  - [`ReactQueryConfigProvider`](#reactqueryconfigprovider)

## Installation

```bash
$ npm i --save react-query
# or
$ yarn add react-query
```

## Queries

To make a new query, call the `useQuery` hook with:

- A **unique key for the query**
- An **asynchronous function (or similar then-able)** to resolve the data

```js
const info = useQuery('todos', fetchTodoList)
```

The **unique key** you provide is used internally for refetching, caching, deduping related queries.

This key can be whatever you'd like it to be as long as:

- It changes when your query should be requested again
- It is consistent across all instances of that specific query in your application

The query `info` returned contains all information about the query and can be easily destructured and used in your component:

```js
function Todos() {
  const { data, isLoading, error } = useQuery('todos', fetchTodoList)

  return (
    <div>
      {isLoading ? (
        <span>Loading...</span>
      ) : error ? (
        <span>Error: {error.message}</span>
      ) : data ? (
        <ul>
          {data.map(todo => (
            <li key={todo.id}>{todo.title}</li>
          ))}
        </ul>
      ) : null}
    </div>
  )
}
```

### Query Keys

Since React Query uses a query's **unique key** for essentially everything, it's important to tailor them so that will change with your query requirements. In other libraries like Zeit's SWR, you'll see the use of URL's and GraphQL query template strings to achieve this, but we believe at scale, this becomes prone to typos and errors. To relieve this issue, you can pass a **tuple key** with a `string` and `object` of variables to deterministically get the the same key.

> Pro Tip: Variables passed in the key are automatically passed to your query function!

All of the following queries would result in using the same key:

```js
useQuery(['todos', { status, page }])
useQuery(['todos', { page, status }])
useQuery(['todos', { page, status, other: undefined }])
```

### Query Variables

To use external props, state, or variables in a query function, pass them as a variables in your query key! They will be passed through to your query function as the first parameter.

```js
function Todos({ status }) {
  const { data, isLoading, error } = useQuery(
    ['todos', { status, page }],
    fetchTodoList // This is the same as `fetchTodoList({ status, page })`
  )
}
```

Whenever a query's key changes, the query will automatically update:

```js
function Todos() {
  const [page, setPage] = useState(0)

  const { data, isLoading, error } = useQuery(
    ['todos', { page }],
    fetchTodoList
  )

  const onNextPage = () => {
    setPage(page => page + 1)
  }

  return (
    <>
      {/* ... */}
      <button onClick={onNextPage}>Load next page</button>
    </>
  )
}
```

### Dependent Queries

React Query makes it easy to make queries that depend on other queries for both:

- Parallel Queries (avoiding waterfalls) and
- Serial Queries (when a piece of data is required for the next query to happen).

To do this, you can use the following 2 approaches:

#### Pass a falsey query key

If a query isn't ready to be requested yet, just pass a falsey value as the query key:

```js
const { data: user } = useQuery(['user', { userId }])
const { data: projects } = useQuery(user && ['projects', { userId: user.id }]) // User is `null`, so the query key will be falsey
```

#### Use a query key function

If a function is passed, the query will not execute until the function can be called without throwing:

```js
const { data: user } = useQuery(['user', { userId }])
const { data: projects } = useQuery(() => ['projects', { userId: user.id }]) // This will throw until `user` is available
```

#### Mix them together!

```js
const [ready, setReady] = React.useState(false)
const { data: user } = useQuery(ready && ['user', { userId }]) // Wait for ready to be truthy
const { data: projects } = useQuery(
  () => ['projects', { userId: user.id }] // Wait for user.id to become available (and not throw)
```

### Caching & Invalidation

React Query caching is automatic out of the box. It uses a `stale-while-revalidate` in-memory caching strategy together with robust query deduping to always ensure a query's data is only cached when it's needed and only cached once even if that query is used multiple times across your application.

At a glance:

- The cache is keyed on unique `query + variables` combinations.
- By default query results become **stale** immediately after a successful fetch. This can be configured using the `staleTime` option at both the global and query-level.
- Stale queries are automatically refetched whenever their **query keys change (this includes variables used in query key tuples)** or when **new usages/instances** of a query are mounted.
- By default query results are **always** cached **when in use**.
- If and when a query is no longer being used, it becomes **inactive** and by default is cached in the background for **5 minutes**. This time can be configured using the `cacheTime` option at both the global and query-level.
- After a query is inactive for the `cacheTime` specified (defaults to 5 minutes), the query is deleted and garbage collected.

<details>
 <summary>A more detailed example of the caching lifecycle</summary>

Let's assume we are using the default `cacheTime` of **5 minutes** and the default `staleTime` of `0`.

- A new instance of `useQuery('todos', fetchTodos)` mounts.
  - Since no other queries have been made with this query + variable combination, this query will show a hard loading state and make a network request to fetch the data.
  - It will then cache the data using `'todos'` and `` as the unique identifiers for that cache.
  - A stale invalidation is scheduled using the `staleTime` option as a delay (defaults to `0`, or immediately).
- A second instance of `useQuery('todos', fetchTodos)` mounts elsewhere.
  - Because this exact data exist in the cache from the first instance of this query, that data is immediately returned from the cache.
  - Since the query is stale, it is refetched in the background automatically.
- Both instances of the `useQuery('todos', fetchTodos)` query are unmount and no longer in use.
  - Since there are no more active instances to this query, a cache timeout is set using `cacheTime` to delete and garbage collect the query (defaults to **5 minutes**).
- No more instances of `useQuery('todos', fetchTodos)` appear within **5 minutes**.
  - This query and its data is deleted and garbage collected.

</details>

### Load-More & Infinite-Scroll Pagination

Rendering paginated lists that can "load more" data or "infinite scroll" is a common UI pattern. React Query supports some useful features for querying these types of lists. Let's assume we have an API that returns pages of `todos` 3 at a time based on a `cursor` index:

```js
fetch('/api/projects?cursor=0')
// { data: [...], nextId: 3}
fetch('/api/projects?cursor=3')
// { data: [...], nextId: 6}
fetch('/api/projects?cursor=6')
// { data: [...], nextId: 9}
```

Using the `nextId` value in each page's response, we can configure `useQuery` to fetch more pages as needed:

- Configure your query function to use optional pagination variables. We'll send through the `nextId` as the `cursor` for the next page request.
- Set the `paginated` option to `true`.
- Define a `getCanFetchMore` option to know if there is more data to load (it receives the `lastPage` and `allPages` as parameters).

```js
import { useQuery } from 'react-query'

function Todos() {
  const {
    data: pages,
    isLoading,
    isFetching,
    isFetchingMore,
    fetchMore,
    canFetchMore,
  } = useQuery(
    'todos',
    ({ nextId } = {}) => fetch('/api/projects?cursor=' + (nextId || 0)),
    {
      paginated: true,
      getCanFetchMore: (lastPage, allPages) => lastPage.nextId,
    }
  )

  // ...
}
```

You'll notice a few new things now:

- `data` is now an array of pages that contain query results, instead of the query results themselves
- A `fetchMore` function is now available
- A `canFetchMore` boolean is now available
- An `isFetchingMore` boolean is now available

These can now be used to render a "load more" list (this example uses an `offset` key):

```js
import { useQuery } from 'react-query'

function Todos() {
  const {
    data: pages,
    isLoading,
    isFetching,
    isFetchingMore,
    fetchMore,
    canFetchMore,
  } = useQuery(
    'projects',
    ({ offset } = {}) => fetch('/api/projects?offset=' + (offset || 0)),
    {
      paginated: true,
      getCanFetchMore: (lastPage, allPages) => lastPage.nextId,
    }
  )

  const loadMore = async () => {
    try {
      // Get the last page
      const lastPage = pages[pages.length - 1]
      const { nextId } = lastPage;
      // Fetch more starting from nextId
      await fetchMore({
        offset: nextId,
      })
    } catch {}
  }

  return isLoading ? (
    <p>Loading...</p>
  ) : pages ? (
    <>
      {pages.map((page, i) => (
        <React.Fragment key={i}>
          {page.data.map(project => (
            <p key={project.id}>{project.name}</p>
          ))}
        </React.Fragment>
      ))}
      <div>
        {canFetchMore ? (
          <button onClick={loadMore} disabled={isFetchingMore}>
            {isFetchingMore ? 'Loading more...' : 'Load More'}
          </button>
        ) : (
          'Nothing more to fetch.'
        )}
      </div>
      <div>
        {isFetching && !isFetchingMore ? 'Background Updating...' : null}
      </div>
    </>
  ) : null
}
```

#### What happens when a paginated query needs to be refetched?\*\*

When a paginated query becomes `stale` and needs to be refetched, each page is fetched `individually` with the same variables that were used to request it originally. If a paginated query's results are ever removed from the cache, the pagination restarts at the initial state with a single page being requested.

### Scroll Restoration

Out of the box, "scroll restoration" Just Works™️ in React Query. The reason for this is that query results are cached and retrieved synchronously when rendered. As long as a query is cached and has not been garbage collected, you should never experience problems with scroll restoration.

### Manual Querying

If you ever want to disable a query from automatically running, you can use the `manual = true` option. When `manual` is set to true:

- The query will not automatically refetch due to changes to their query function or variables.
- The query will not automatically refetch due to `refetchQueries` options in other queries or via `refetchQuery` calls.

```js
function Todos() {
  const { data, isLoading, error, refetch, isFetching } = useQuery(
    'todos',
    fetchTodoList,
    {
      manual: true,
    }
  )

  return (
    <>
      <button onClick={() => refetch()}>Fetch Todos</button>

      {isLoading ? (
        <span>Loading...</span>
      ) : error ? (
        <span>Error: {error.message}</span>
      ) : data ? (
        <>
          <ul>
            {data.map(todo => (
              <li key={todo.id}>{todo.title}</li>
            ))}
          </ul>
        </>
      ) : null}
    </>
  )
}
```

> Pro Tip: Don't use `manual` for dependent queries. Use [Dependent Queries](#dependent-queries) instead!

### Retries

When a `useQuery` query fails (the function throws an error), React Query will automatically retry the query if that query's request has not reached the max number of consecutive retries (defaults to `3`).

You can configure retries both on a global level and an individual query level.

- Setting `retry = false` will disable retries.
- Setting `retry = 6` will retry failing requests 6 times before showing the final error thrown by the function.
- Setting `retry = true` will infinitely retry failing requests.

```js
import { useQuery } from 'react-query'

// Make specific query retry a certain number of times
const { data, isLoading, error } = useQuery(
  ['todos', { page: 1 }],
  fetchTodoList,
  {
    retry: 10, // Will retry failed requests 10 times before displaying an error
  }
)
```

### Retry Delay

By default, retries in React Query do not happen immediately after a request fails. As is standard, a back-off delay is gradually applied to each retry attempt.

The default `retryDelay` is set to double (starting at `1000`ms) with each attempt, but not exceed 30 seconds:

```js
// Configure for all queries
import { ReactQueryConfigProvider } from 'react-query'

const queryConfig = {
  retryDelay: attemptIndex => Math.min(1000 * 2 ** attemptIndex, 30000),
}

function App() {
  return (
    <ReactQueryConfigProvider config={queryConfig}>
      ...
    </ReactQueryConfigProvider>
  )
}
```

Though it is not recommended, you can obviously override the `retryDelay` function/integer in both the Provider and individual query options. If set to an integer instead of a function the delay will always be the same amount of time:

```js
const { data, isLoading, error } = useQuery('todos', fetchTodoList, {
  retryDelay: 10000, // Will always wait 1000ms to retry, regardless of how many retries
})
```

### Prefetching

If you're lucky enough, you may know enough about what your users will do to be able to prefetch the data they need before it's needed! If this is the case, then you're in luck. You can use the `prefetchQuery` function to prefetch the results of a query to be placed into the cache:

```js
import { prefetchQuery } from 'react-query'

const prefetchTodos = async () => {
  const queryData = await prefetchQuery('todos', () => fetch('/todos'))
  // The results of this query will be cached like a normal query
}
```

The next time a `useQuery` instance is used for a prefetched query, it will use the cached data! If no instances of `useQuery` appear for a prefetched query, it will be deleted and garbage collected after the time specified in `cacheTime`.

### SSR & Initial Data

When using SSR (server-side-rendering) with React Query, you will (by default) render using the initial state of the query before it has been fetched. To get around this, you can pre-seed a query's data using the `config.initialData` option:

```js
const { data, isLoading, error } = useQuery('todos', fetchTodoList, {
  initialData: [{ id: 0, name: 'Implement SSR!' }],
})

// data === [{ id: 0, name: 'Implement SSR!'}]
```

The query's state will still reflect that it is stale and has not been fetched yet, and once mounted, will continue as normal and request a fresh copy of the query result.

### Suspense Mode

React Query can also be used with React's new Suspense for Data Fetching API's. To enable this mode, you can set either the global or query level config's `suspense` option to `true`.

Global configuration:

```js
// Configure for all queries
import { ReactQueryConfigProvider } from 'react-query'

const queryConfig = {
  suspense: true,
}

function App() {
  return (
    <ReactQueryConfigProvider config={queryConfig}>
      ...
    </ReactQueryConfigProvider>
  )
}
```

Query configuration:

```js
const { useQuery } from 'react-query'

// Enable for an individual query
useQuery(queryKey, queryFn, { suspense: true })
```

When using suspense mode, `isLoading` and `error` states will be replaced by usage of the `React.Suspense` component (including the use of the `fallback` prop and React error boundaries for catching errors). Please see the [Suspense Example](https://codesandbox.io/s/github/tannerlinsley/react-query/tree/master/examples/sandbox) for more information on how to set up suspense mode.

### Fetch-on-render vs Fetch-as-you-render

Out of the box, React Query in `suspense` mode works really well as a **Fetch-on-render** solution with no additional configuration. However, if you want to take it to the next level and implement a `Fetch-as-you-render` model, we recommend implementing [Prefetching](#prefetching) on routing and/or user interactions events to initialize queries before they are needed.

### Cancelling Query Requests

By default, queries that become inactive before their promises are resolved are simply ignored instead of cancelled. Why is this?

- For most applications, ignoring out-of-date queries is sufficient.
- Cancellation APIs may not be available for every query function.
- If cancellation APIs are available, they typically vary in implementation between utilities/libraries (eg. Fetch vs Axios vs XMLHttpRequest).

But don't worry! If your queries are high-bandwidth or potentially very expensive to download, React Query exposes a generic way to **cancel** query requests using a cancellation token or other related API. To integrate with this feature, attach a `cancel` function to the promise returned by your query that implements your request cancellation. When a query becomes out-of-date or inactive, this `promise.cancel` function will called (if available):

Using `axios`:

```js
import { CancelToken } from 'axios'

const query = useQuery('todos', () => {
  // Create a new CancelToken source for this request
  const source = CancelToken.source()

  const promise = axios.get('/todos', {
    // Pass the source token to your request
    cancelToken: source.token,
  })

  // Cancel the request if React Query calls the `promise.cancel` method
  promise.cancel = () => {
    source.cancel('Query was cancelled by React Query')
  }

  return promise
})
```

Using `fetch`:

```js
const query = useQuery('todos', () => {
  // Create a new AbortController instance for this request
  const controller = new AbortController()
  // Get the abortController's signal
  const signal = controller.signal

  const promise = fetch('/todos', {
    method: 'get',
    // Pass the signal to your request
    signal,
  })

  // Cancel the request if React Query calls the `promise.cancel` method
  promise.cancel = controller.abort

  return promise
})
```

## Mutations

Unlike queries, mutations are typically used to create/update/delete data or perform server side-effects. For this purpose, React Query exports a `useMutation` hook.

### Basic Mutations

Assuming the server implements a ping mutation, that returns "pong" string, here's an example of the most basic mutation:

```js
const PingPong = () => {
  const [mutate, { data, isLoading, error }] = useMutation(pingMutation)

  const onPing = async () => {
    try {
      const data = await mutate()
      console.log(data)
      // { ping: 'pong' }
    } catch {
      // Uh oh, something went wrong
    }
  }
  return <button onClick={onPing}>Ping</button>
}
```

Mutations without variables are not that useful, so let's add some variables to closer match reality.

### Mutation Variables

To pass `variables` to your `mutate` function, call `mutate` with an object.

```js
const CreateTodo = () => {
  const [title, setTitle] = useState('')
  const [mutate] = useMutation(createTodo)

  const onCreateTodo = async e => {
    // Prevent the form from refreshing the page
    e.preventDefault()

    try {
      await mutate({ title })
      // Todo was successfully created
    } catch (error) {
      // Uh oh, something went wrong
    }
  }

  return (
    <form onSubmit={onCreateTodo}>
      <input
        type="text"
        value={title}
        onChange={e => setTitle(e.target.value)}
      />
      <br />
      <button type="submit">Create Todo</button>
    </form>
  )
}
```

Even with just variables, mutations aren't all that special, but when used with the `refetchQueries` and `updateQuery` options, they become a very powerful tool.

### Invalidate and Refetch Queries from Mutations

When a mutation succeeds, it's likely that other queries in your application need to update. Where other libraries that use normalized caches would attempt to update locale queries with the new data imperatively, React Query avoids the pitfalls that come with normalized caches and prescribes **atomic updates** instead of partial cache manipulation.

For example, assume we have a mutation to post a new todo:

```js
const [mutate] = useMutation(postTodo)
```

When a successful `postTodo` mutation happens, we likely want all `todos` queries to get refetched to show the new todo item. To do this, you can use the `refetchQueries` option when calling a mutation's `mutate` function.

```js
// When this mutation succeeds, any queries with the `todos` or `reminders` query key will be refetched
mutate(newTodo, { refetchQueries: ['todos', 'reminders'], })

// The 3 queries below will be refetched when the mutation above succeeds
const todoListQuery = useQuery('todos', fetchTodoList)
const todoListQuery = useQuery(['todos', { page: 1 }, fetchTodoList)
const remindersQuery = useQuery('reminders', fetchReminders)
```

You can even refetch queries with specific variables by passing a query key tuple to `refetchQueries`:

```js
mutate(newTodo, { refetchQueries: [['todos', { status: 'done' }]] })

// The query below will be refetched when the mutation above succeeds
const todoListQuery = useQuery(['todos', { status: 'done' }], fetchTodoList)
// However, the following query below will NOT be refetched
const todoListQuery = useQuery('todos', fetchTodoList)
```

If you want to **only** refetch `todos` queries that don't have variables, you can pass a tuple with `variables` set to `false`:

```js
mutate(newTodo, { refetchQueries: [['todos', false]] })

// The query below will be refetched when the mutation above succeeds
const todoListQuery = useQuery(['todos'], fetchTodoList)
// However, the following query below will NOT be refetched
const todoListQuery = useQuery(['todos', { status: 'done' }], fetchTodoList)
```

If you prefer that the promise returned from `mutate()` only resolves **after** any `refetchQueries` have been refetched, you can pass the `waitForRefetchQueries = true` option to `mutate`:

```js
const [mutate] = useMutation(addTodo, { refetchQueries: ['todos'] })

const run = async () => {
  try {
    await mutate(todo, { waitForRefetchQueries: true })
    console.log('I will only log after all refetchQueries are done refetching!')
  } catch {}
}
```

It's important to note that `refetchQueries` by default will only happen after a successful mutation (the mutation function doesn't throw an error). If you would like to refetch the `refetchQueries` regardless of this, you can set `refetchQueriesOnFailure` to `true` in your `mutate` options:

```js
const [mutate] = useMutation(addTodo, { refetchQueries: ['todos'] })

const run = async () => {
  try {
    await mutate(todo, { refetchQueriesOnFailure: true })
    // Even if the above mutation fails, any `todos` queries will still be refetched.
  } catch {}
}
```

### Query Updates from Mutations

When dealing with mutations that **update** objects on the server, it's common for the new object to be automatically returned in the response of the mutation. Instead of invalidating any queries for that item and wasting a network call to refetch them again, we can take advantage of the object returned by the mutation function and update any query responses with that data that match that query using the `updateQuery` option:

```js
const [mutate] = useMutation(editTodo)

mutate(
  {
    id: 5,
    name: 'Do the laundry',
  },
  {
    updateQuery: ['todo', { id: 5 }],
  }
)

// The query below will be updated with the response from the mutation above when it succeeds
const { data, isLoading, error } = useQuery(['todo', { id: 5 }], fetchTodoByID)
```

## Manually or Optimistically Setting Query Data

In rare circumstances, you may want to manually update a query's response before it has been refetched. To do this, you can use the exported `setQueryData` function:

```js
import { setQueryData } from 'react-query'

// Full replacement
setQueryData(['todo', { id: 5 }], newTodo)

// or functional update
setQueryData(['todo', { id: 5 }], previous => ({ ...previous, status: 'done' }))
```

**Most importantly**, when manually setting a query response, it naturally becomes out-of-sync with it's original source. To ease this issue, `setQueryData` automatically triggers a background refresh of the query after it's called to ensure it eventually synchronizes with the original source.

Should you choose that you do _not_ want to refetch the query automatically, you can set the `shouldRefetch` option to `false`:

```js
import { setQueryData } from 'react-query'

// Mutate, but do not automatically refetch the query in the background
setQueryData(['todo', { id: 5 }], newTodo, {
  shouldRefetch: false,
})
```

## Displaying Background Fetching Loading States

A query's `isLoading` boolean is usually sufficient to show the initial hard-loading state for a query, but sometimes you may want to display a more subtle indicator that a query is refetching in the background. To do this, queries also supply you with an `isFetching` boolean that you can use to show that it's in a fetching state:

```js
function Todos() {
  const { data: todos, isLoading, isFetching } = useQuery('todos', fetchTodos)

  return isLoading ? (
    <span>Loading...</span>
  ) : todos ? (
    <>
      {isFetching ? <div>Refreshing...</div> : null}

      <div>
        {todos.map(todo => (
          <Todo todo={todo} />
        ))}
      </div>
    </>
  ) : null
}
```

## Displaying Global Background Fetching Loading State

In addition to individual query loading states, if you would like to show a global loading indicator when **any** queries are fetching (including in the background), you can use the `useIsFetching` hook:

```js
import { useIsFetching } from 'react-query'

function GlobalLoadingIndicator() {
  const isFetching = useIsFetching()

  return isFetching ? (
    <div>Queries are fetching in the background...</div>
  ) : null
}
```

## Window-Focus Refetching

If a user leaves your application and returns to stale data, you may want to trigger an update in the background to update any stale queries. Thankfully, **React Query does this automatically for you**, but if you choose to disable it, you can use the `ReactQueryConfigProvider`'s `refetchAllOnWindowFocus` option to disable it:

```js
const queryConfig = { refetchAllOnWindowFocus: false }

function App() {
  return (
    <ReactQueryConfigProvider config={queryConfig}>
      ...
    </ReactQueryConfigProvider>
  )
}
```

## Custom Query Key Serializers (Experimental)

> **WARNING:** This is an advanced and experimental feature. There be dragons here. Do not change the Query Key Serializer unless you know what you are doing and are fine with encountering edge cases in the React Query API

If you absolutely despise the default query key and variable syntax, you can replace the default query key serializer with your own by using the `ReactQueryConfigProvider` hook's `queryKeySerializerFn` option:

```js
const queryConfig = {
  queryKeySerializerFn: userQueryKey => {
    // Your custom logic here...

    return [fullQueryHash, queryGroupId, variablesHash, variables]
  },
}

function App() {
  return (
    <ReactQueryConfigProvider config={queryConfig}>
      ...
    </ReactQueryConfigProvider>
  )
}
```

- `userQueryKey: any`
  - This is the queryKey passed in `useQuery` and all other public methods and utilities exported by React Query.
- `fullQueryHash: string`
  - This must be a unique `string` representing the query and variables.
  - It must be stable and deterministic and should not change if things like the order of variables is changed or shuffled.
- `queryGroupId: string`
  - This must be a unique `string` representing only the query type without any variables.
  - It must be stable and deterministic and should not change if the variables of the query change.
- `variablesHash: string`
  - This must be a unique `string` representing only the variables of the query.
  - It must be stable and deterministic and should not change if things like the order of variables is changed or shuffled.
- `variables: any`
  - This is the object that will be passed to the `queryFn` when using `useQuery`.

> An additional `stableStringify` utility is also exported to help with stringifying objects to have sorted keys.

#### URL Query Key Serializer Example

The example below shows how to build your own serializer for use with urls and use it with React Query:

```js
import { ReactQueryConfigProvider, stableStringify } from 'react-query'

function urlQueryKeySerializer(queryKey) {
  // Deconstruct the url
  let [url, params = ''] = queryKey.split('?')

  // Build the variables object
  let variables = {}
  params
    .split('&')
    .filter(Boolean)
    .forEach(param => {
      const [key, value] = param.split('=')
      variables[key] = value
    })

  // Use stableStringify to turn variables into a stable string
  const variablesHash = Object.keys(variables).length
    ? stableStringify(variables)
    : ''

  // Remove trailing slashes from the url to make an ID
  const queryGroupId = url.replace(/\/{1,}$/, '')

  const queryHash = `${id}_${variablesHash}`

  return [queryHash, queryGroupId, variablesHash, variables]
}

const queryConfig = {
  queryKeySerializerFn: urlQueryKeySerializer,
}

function App() {
  return (
    <ReactQueryConfigProvider config={queryConfig}>
      ...
    </ReactQueryConfigProvider>
  )
}

// Heck, you can even make your own custom useQueryHook!

function useUrlQuery(url, options) {
  return useQuery(url, () => axios.get(url).then(res => res.data))
}

// Use it in your app!

function Todos() {
  const todosQuery = useUrlQuery(`/todos`)
}

function FilteredTodos({ status = 'pending' }) {
  const todosQuery = useFunctionQuery([getTodos, { status }])
}

function Todo({ id }) {
  const todoQuery = useUrlQuery(`/todos/${id}`)
}

refetchQuery('/todos')
refetchQuery('/todos?status=pending')
refetchQuery('/todos/5')
```

#### Function Query Key Serializer Example

The example below shows how to you build your own functional serializer and use it with React Query:

```js
import { ReactQueryConfigProvider, stableStringify } from 'react-query'

// A map to keep track of our function pointers
const functionSerializerMap = new Map()

function functionQueryKeySerializer(queryKey) {
  if (!queryKey) {
    return []
  }

  let queryFn = queryKey
  let variables

  if (Array.isArray(queryKey)) {
    queryFn = queryKey[0]
    variables = queryKey[1]
  }

  // Get or create an ID for the function pointer
  const queryGroupId =
    functionSerializerMap.get(queryFn) ||
    (() => {
      const id = Date.now()
      functionSerializerMap.set(queryFn, id)
      return id
    })()

  const variablesIsObject = isObject(variables)

  const variablesHash = variablesIsObject ? stableStringify(variables) : ''

  const queryHash = `${queryGroupId}_${variablesHash}`

  return [queryHash, queryGroupId, variablesHash, variables]
}

const queryConfig = {
  queryKeySerializerFn: functionQueryKeySerializer,
}

function App() {
  return (
    <ReactQueryConfigProvider config={queryConfig}>
      ...
    </ReactQueryConfigProvider>
  )
}
// Heck, you can even make your own custom useQueryHook!

function useFunctionQuery(functionTuple, options) {
  const [queryFn, variables] = Array.isArray(functionTuple)
    ? functionTuple
    : [functionTuple]
  return useQuery(functionTuple, queryFn, options)
}

// Use it in your app!

function Todos() {
  const todosQuery = useFunctionQuery(getTodos)
}

function FilteredTodos({ status = 'pending' }) {
  const todosQuery = useFunctionQuery([getTodos, { status }])
}

function Todo({ id }) {
  const todoQuery = useFunctionQuery([getTodo, { id }])
}

refetchQuery(getTodos)
refetchQuery([getTodos, { status: 'pending' }])
refetchQuery([getTodo, { id: 5 }])
```

# API

## `useQuery`

```js
const {
  data,
  error,
  isFetching,
  isCached,
  failureCount,
  isLoading,
  refetch,
  // with paginated mode enabled
  isFetchingMore,
  canFetchMore,
  fetchMore,
} = useQuery(queryKey, queryFn, {
  manual,
  paginated,
  getCanFetchMore,
<<<<<<< HEAD
  retry,
  retryDelay,
  staleTime
  cacheTime,
  refetchInterval,
  refetchIntervalInBackground,
=======
  staleTime,
  cacheTime,
  refetchInterval,
  retry,
  retryDelay,
  refetchOnWindowFocus,
>>>>>>> e16d1915
  onSuccess,
  onError,
  suspense,
  initialData
})
```

### Options

- `queryKey: String | [String, Variables: Object] | falsey | Function => queryKey`
  - **Required**
  - The query key to use for this query.
  - If a string is passed, it will be used as the query key.
  - If a `[String, Object]` tuple is passed, they will be serialized into a stable query key. See [Query Keys](#query-keys) for more information.
  - If a falsey value is passed, the query will be disabled and not run automatically.
  - If a function is passed, it should resolve to any other valid query key type. If the function throws, the query will be disabled and not run automatically.
  - The query will automatically update when this key changes (if the key is not falsey and if `manual` is not set to `true`).
  - `Variables: Object`
    - If a tuple with variables is passed, this object should be **serializable**.
    - Nested arrays and objects are supported.
    - The order of object keys is sorted to be stable before being serialized into the query key.
- `queryFn: Function(variables) => Promise(data/error)`
  - **Required**
  - The function that the query will use to request data.
  - Optionally receives the `variables` object passed from either the query key tuple (`useQuery(['todos', variables], queryFn)`) or the `refetch` method's `variables` option, e.g. `refetch({ variables })`.
  - Must return a promise that will either resolves data or throws an error.
- `paginated: Boolean`
  - Set this to `true` to enable `paginated` mode.
  - In this mode, new pagination utilities are returned from `useQuery` and `data` becomes an array of page results.
- `manual: Boolean`
  - Set this to `true` to disable automatic refetching when the query mounts or changes query keys.
  - To refetch the query, use the `refetch` method returned from the `useQuery` instance.
- `getCanFetchMore: Function(lastPage, allPages) => Boolean`
  - **Required if using `paginated` mode**
  - When using `paginated` mode, this function should return `true` if there is more data that can be fetched.
- `retry: Boolean | Int`
  - If `false`, failed queries will not retry by default.
  - If `true`, failed queries will retry infinitely.
  - If set to an `Int`, e.g. `3`, failed queries will retry until the failed query count meets that number.
- `retryDelay: Function(retryAttempt: Int) => Int`
  - This function receives a `retryAttempt` integer and returns the delay to apply before the next attempt in milliseconds.
  - A function like `attempt => Math.min(attempt > 1 ? 2 ** attempt * 1000 : 1000, 30 * 1000)` applies exponential backoff.
  - A function like `attempt => attempt * 1000` applies linear backoff.
- `staleTime: Int`
  - The time in milliseconds that cache data remains fresh. After a successful cache update, that cache data will become stale after this duration.
- `cacheTime: Int`
  - The time in milliseconds that unused/inactive cache data remains in memory. When a query's cache becomes unused or inactive, that cache data will be garbage collected after this duration.
- `refetchInterval: false | Integer`
  - Optional
<<<<<<< HEAD
  - If set to a number, all queries will continuously refetch at this frequency in milliseconds
- `refetchIntervalInBackground: Boolean`
  - Optional
  - If set to `true`, queries that are set to continuously refetch with a `refetchInterval` will continue to refetch while their tab/window is in the background
=======
  - If set to a number, all queries will continuously refetch at this frequency in milliseconds.
- `refetchOnWindowFocus: Boolean`
  - Optional
  - Set this to `false` to disable automatic refetching on window focus (useful, when `refetchAllOnWindowFocus` is set to `true`).
  - Set this to `true` to enable automatic refetching on window focus (useful, when `refetchAllOnWindowFocus` is set to `false`).
>>>>>>> e16d1915
- `onError: Function(err) => void`
  - Optional
  - This function will fire if the query encounters an error (after all retries have happened) and will be passed the error.
- `onSuccess: Function(data) => data`
  - Optional
  - This function will fire any time the query successfully fetches new data.
- `suspense: Boolean`
  - Optional
  - Set this to `true` to enable suspense mode.
<<<<<<< HEAD
  - When `true`, `useQuery` will suspend when `isLoading` would normally be `true`
  - When `true`, `useQuery` will throw runtime errors when `error` would normally be truthy
- `initialData: any`
  - Optional
  - If set, this value will be used as the initial data for the query (as long as the query hasn't been created or cached yet)
=======
  - When `true`, `useQuery` will suspend when `isLoading` would normally be `true`.
  - When `true`, `useQuery` will throw runtime errors when `error` would normally be truthy.
>>>>>>> e16d1915

### Returns

- `data: null | Any`
  - Defaults to `null`.
  - The last successfully resolved data for the query.
- `error: null | Error`
  - The error object for the query, if an error was thrown.
- `isLoading: Boolean`
  - Will be `true` if the query is both fetching and does not have any cached data to display.
- `isFetching: Boolean`
  - Will be `true` if the query is currently fetching, including background fetching.
- `isCached: Boolean`
  - Will be `true` if the query's response is currently cached.
- `failureCount: Integer`
  - The failure count for the query.
  - Incremented every time the query fails.
  - Reset to `0` when the query succeeds.
- `refetch: Function({ variables: Object, merge: Function, disableThrow: Boolean })`
  - A function to manually refetch the query.
  - Supports custom variables (useful for "fetch more" calls).
  - Supports custom data merging (useful for "fetch more" calls).
  - Set `disableThrow` to true to disable this function from throwing if an error is encountered.
- `isFetchingMore: Boolean`
  - If using `paginated` mode, this will be `true` when fetching more results using the `fetchMore` function.
- `canFetchMore: Boolean`
  - If using `paginated` mode, this will be `true` if there is more data to be fetched (known via the required `getCanFetchMore` option function).
- `fetchMore: Function(variables) => Promise`
  - If using `paginated` mode, this function allows you to fetch the next "page" of results.
  - `variables` should be an object that is passed to your query function to retrieve the next page of results.

## `useMutation`

```js
const [mutate, { data, isLoading, error }] = useMutation(mutationFn, {
  refetchQueries,
  refetchQueriesOnFailure,
})

const promise = mutate(variables, { updateQuery, waitForRefetchQueries })
```

### Options

- `mutationFn: Function(variables) => Promise`
  - **Required**
  - A function that performs an asynchronous task and returns a promise.
- `refetchQueries: Array<QueryKey>`
  - Optional
  - When the mutation succeeds, these queries will be automatically refetched.
  - Must be an array of query keys, e.g. `['todos', ['todo', { id: 5 }], 'reminders']`.
- `refetchQueriesOnFailure: Boolean`
  - Defaults to `false`
  - Set this to `true` if you want `refetchQueries` to be refetched regardless of the mutation succeeding.
- `variables: any`
  - Optional
  - The variables object to pass to the `mutationFn`.
- `updateQuery: QueryKey`
  - Optional
  - The query key for the individual query to update with the response from this mutation.
  - Suggested use is for `update` mutations that regularly return the updated data with the mutation. This saves you from making another unnecessary network call to refetch the data.
- `waitForRefetchQueries: Boolean`
  - Optional
  - If set to `true`, the promise returned by `mutate()` will not resolve until refetched queries are resolved as well.

### Returns

- `mutate: Function(variables, { updateQuery })`
  - The mutation function you can call with variables to trigger the mutation and optionally update a query with its response.
- `data: null | Any`
  - Defaults to `null`
  - The last successfully resolved data for the query.
- `error: null | Error`
  - The error object for the query, if an error was thrown.
- `isLoading: Boolean`
  - Will be `true` if the query is both fetching and does not have any cached data.
- `promise: Promise`
  - The promise that is returned by the `mutationFn`.

## `setQueryData`

`setQueryData` is a function for imperatively updating the response of a query. By default, this function also triggers a background refetch to ensure that the data is eventually consistent with the remote source, but this can be disabled.

```js
import { setQueryData } from 'react-query'

const maybePromise = setQueryData(queryKey, data, { shouldRefetch })
```

### Options

- `queryKey: QueryKey`
  - **Required**
  - The query key for the individual query to update with new data.
- `data: any | Function(old) => any`
  - **Required**
  - Must either be the new data or a function that receives the old data and returns the new data.
- `shouldRefetch: Boolean`
  - Optional
  - Defaults to `true`
  - Set this to `false` to disable the automatic background refetch from happening.

### Returns

- `maybePromise: undefined | Promise`
  - If `shouldRefetch` is `true`, a promise is returned that will either resolve when the query refetch is complete or will reject if the refetch fails (after its respective retry configurations is done).

## `refetchQuery`

`refetchQuery` is a function that can be used to trigger a refetch of:

- A group of active queries.
- A single, specific query.

By default, `refetchQuery` will only refetch stale queries, but the `force` option can be used to include non-stale ones.

```js
import { refetchQuery } from 'react-query'

const promise = refetchQuery(queryKey, { force })
```

### Options

- `queryKey: QueryKey`
  - **Required**
  - The query key for the query or query group to refetch.
  - If a single `string` is passed, any queries using that `string` or any tuple key queries that include that `string` (e.g. passing `todos` would refetch both `todos` and `['todos', { status: 'done' }]`).
  - If a tuple key is passed, only the exact query with that key will be refetched (e.g. `['todos', { status: 'done' }]` will only refetch queries with that exact key).
  - If a tuple key is passed with the `variables` slot set to `false`, then only queries that match the `string` key and have no variables will be refetched (e.g. `['todos', false]` would only refetch `todos` and not `['todos', { status: 'done' }]`).
- `force: Boolean`
  - Optional
  - Set this to `true` to force all queries to refetch instead of only stale ones.

### Returns

- `promise: Promise`
  - A promise is returned that will either resolve when all refetch queries are complete or will reject if any refetch queries fail (after their respective retry configurations are done).

## `refetchAllQueries`

`refetchAllQueries` is a function for imperatively triggering a refetch of all queries. By default, it will only refetch stale queries, but the `force` option can be used to refetch all queries, including non-stale ones.

```js
import { refetchAllQueries } from 'react-query'

const promise = refetchAllQueries({ force, includeInactive })
```

### Options

- `force: Boolean`
  - Optional
  - Set this to `true` to force all queries to refetch instead of only stale ones.
- `includeInactive: Boolean`
  - Optional
  - Set this to `true` to also refetch inactive queries.
  - Overrides the `force` option to be `true`, regardless of it's value.

### Returns

- `promise: Promise`
  - A promise is returned that will either resolve when all refetch queries are complete or will reject if any refetch queries fail (after their respective retry configurations are done).

## `useIsFetching`

`useIsFetching` is an optional hook that returns `true` if any query in your application is loading or fetching in the background (useful for app-wide loading indicators).

```js
import { useIsFetching } from 'react-query'

const isFetching = useIsFetching()
```

### Returns

- `isFetching: Boolean`
  - Will be `true` if any query in your application is loading or fetching in the background.

## `prefetchQuery`

`prefetchQuery` is a function that can be used to fetch and cache a query response for later before it is needed or rendered with `useQuery`. **Please note** that `prefetch` will not trigger a query fetch if the query is already cached. If you wish, you can force a prefetch for non-stale queries by using the `force` option:

```js
import { prefetchQuery } from 'react-query'

const data = await prefetchQuery(queryKey, queryFn, { force, ...config })
```

### Options

The options for `prefetchQuery` are exactly the same as those of [`useQuery`](#usequery), with the exception of a `force` option:

- `force: Boolean`
  - Optional
  - Set this to `true` to prefetch a query **even if it is stale**.

### Returns

- `promise: Promise`
  - A promise is returned that will either resolve with the **query's response data**, or throw with an **error**.

## `clearQueryCache`

`clearQueryCache` does exactly what it sounds like, it clears all query caches. It does this by:

- Immediately deleting any queries that do not have active subscriptions.
- Immediately setting `data` to `null` for all queries with active subscriptions.

```js
import { clearQueryCache } from 'react-query'

clearQueryCache()
```

## `ReactQueryConfigProvider`

`ReactQueryConfigProvider` is an optional provider component and can be used to define defaults for all instances of `useQuery` within it's sub-tree:

```js
import { ReactQueryConfigProvider } from 'react-query'

const queryConfig = {
  retry: 3,
  retryDelay: attemptIndex => Math.min(1000 * 2 ** attemptIndex, 30000),
  staleTime: 0,
  cacheTime: 5 * 60 * 1000,
  refetchAllOnWindowFocus: true,
  refetchInterval: false,
  suspense: false,
}

function App() {
  return (
    <ReactQueryConfigProvider config={queryConfig}>
      ...
    </ReactQueryConfigProvider>
  )
}
```

### Options

- `config: Object`
  - Must be **stable** or **memoized**. Do not create an inline object!
  - For a description of all config options, please see the [`useQuery` hook](#usequery).<|MERGE_RESOLUTION|>--- conflicted
+++ resolved
@@ -490,7 +490,7 @@
     try {
       // Get the last page
       const lastPage = pages[pages.length - 1]
-      const { nextId } = lastPage;
+      const { nextId } = lastPage
       // Fetch more starting from nextId
       await fetchMore({
         offset: nextId,
@@ -1201,21 +1201,13 @@
   manual,
   paginated,
   getCanFetchMore,
-<<<<<<< HEAD
   retry,
   retryDelay,
   staleTime
   cacheTime,
   refetchInterval,
   refetchIntervalInBackground,
-=======
-  staleTime,
-  cacheTime,
-  refetchInterval,
-  retry,
-  retryDelay,
   refetchOnWindowFocus,
->>>>>>> e16d1915
   onSuccess,
   onError,
   suspense,
@@ -1265,18 +1257,17 @@
   - The time in milliseconds that unused/inactive cache data remains in memory. When a query's cache becomes unused or inactive, that cache data will be garbage collected after this duration.
 - `refetchInterval: false | Integer`
   - Optional
-<<<<<<< HEAD
+    <<<<<<< HEAD
   - If set to a number, all queries will continuously refetch at this frequency in milliseconds
 - `refetchIntervalInBackground: Boolean`
   - Optional
-  - If set to `true`, queries that are set to continuously refetch with a `refetchInterval` will continue to refetch while their tab/window is in the background
-=======
+  - # If set to `true`, queries that are set to continuously refetch with a `refetchInterval` will continue to refetch while their tab/window is in the background
   - If set to a number, all queries will continuously refetch at this frequency in milliseconds.
 - `refetchOnWindowFocus: Boolean`
   - Optional
   - Set this to `false` to disable automatic refetching on window focus (useful, when `refetchAllOnWindowFocus` is set to `true`).
   - Set this to `true` to enable automatic refetching on window focus (useful, when `refetchAllOnWindowFocus` is set to `false`).
->>>>>>> e16d1915
+    > > > > > > > e16d191529c2d4935d9fb85513b27f4f06eafaf0
 - `onError: Function(err) => void`
   - Optional
   - This function will fire if the query encounters an error (after all retries have happened) and will be passed the error.
@@ -1286,16 +1277,15 @@
 - `suspense: Boolean`
   - Optional
   - Set this to `true` to enable suspense mode.
-<<<<<<< HEAD
+    <<<<<<< HEAD
   - When `true`, `useQuery` will suspend when `isLoading` would normally be `true`
   - When `true`, `useQuery` will throw runtime errors when `error` would normally be truthy
 - `initialData: any`
   - Optional
-  - If set, this value will be used as the initial data for the query (as long as the query hasn't been created or cached yet)
-=======
+  - # If set, this value will be used as the initial data for the query (as long as the query hasn't been created or cached yet)
   - When `true`, `useQuery` will suspend when `isLoading` would normally be `true`.
   - When `true`, `useQuery` will throw runtime errors when `error` would normally be truthy.
->>>>>>> e16d1915
+    > > > > > > > e16d191529c2d4935d9fb85513b27f4f06eafaf0
 
 ### Returns
 
