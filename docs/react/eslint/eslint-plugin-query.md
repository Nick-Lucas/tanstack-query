--- conflicted
+++ resolved
@@ -33,11 +33,7 @@
 {
   "rules": {
     "@tanstack/query/exhaustive-deps": "error",
-<<<<<<< HEAD
-=======
-    "@tanstack/query/prefer-query-object-syntax": "error",
     "@tanstack/query/stable-query-client": "error"
->>>>>>> 85b76b87
   }
 }
 ```
