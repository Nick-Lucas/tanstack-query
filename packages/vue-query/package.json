--- conflicted
+++ resolved
@@ -1,10 +1,6 @@
 {
   "name": "@tanstack/vue-query",
-<<<<<<< HEAD
   "version": "5.0.0-beta.12",
-=======
-  "version": "4.32.5",
->>>>>>> 9b8b5f0a
   "description": "Hooks for managing, caching and syncing asynchronous and remote data in Vue",
   "author": "Damian Osipiuk",
   "license": "MIT",
@@ -62,14 +58,9 @@
     "src"
   ],
   "dependencies": {
-    "@tanstack/match-sorter-utils": "^8.1.1",
+    "@tanstack/match-sorter-utils": "^8.8.4",
     "@tanstack/query-core": "workspace:*",
-<<<<<<< HEAD
-    "@tanstack/match-sorter-utils": "^8.8.4",
     "@vue/devtools-api": "^6.5.0",
-=======
-    "@vue/devtools-api": "^6.4.2",
->>>>>>> 9b8b5f0a
     "vue-demi": "^0.13.11"
   },
   "devDependencies": {
