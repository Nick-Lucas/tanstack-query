--- conflicted
+++ resolved
@@ -1,10 +1,6 @@
 {
   "name": "@tanstack/react-query-devtools",
-<<<<<<< HEAD
   "version": "5.0.0-beta.9",
-=======
-  "version": "4.32.5",
->>>>>>> 9b8b5f0a
   "description": "Developer tools to interact with and visualize the TanStack/react-query cache",
   "author": "tannerlinsley",
   "license": "MIT",
@@ -71,14 +67,8 @@
     "react-error-boundary": "^3.1.4"
   },
   "peerDependencies": {
-<<<<<<< HEAD
-    "@tanstack/react-query": "workspace:*",
+    "@tanstack/react-query": "workspace:^",
     "react": "^18.0.0",
     "react-dom": "^18.0.0"
-=======
-    "react": "^16.8.0 || ^17.0.0 || ^18.0.0",
-    "react-dom": "^16.8.0 || ^17.0.0 || ^18.0.0",
-    "@tanstack/react-query": "workspace:^"
->>>>>>> 9b8b5f0a
   }
 }